--- conflicted
+++ resolved
@@ -44,12 +44,8 @@
 result_1 = z2pack.surface.run(
     system=Bi,
     surface=lambda s, t: [0.5, s / 2, t],
-<<<<<<< HEAD
     save_file="./results/Bi_1.msgpack",
     load=True,
-=======
-    save_file='./results/Bi_1.msgpack',
-    load=True
 )
 print(
     'Z2 topological invariant at kx = 0: {0}'.format(
@@ -60,5 +56,4 @@
     'Z2 topological invariant at kx = 0.5: {0}'.format(
         z2pack.invariant.z2(result_1)
     )
->>>>>>> 9c6e8511
 )