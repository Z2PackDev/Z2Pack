--- conflicted
+++ resolved
@@ -9,14 +9,7 @@
 
 
 @pytest.fixture
-<<<<<<< HEAD
-def tb_system():
-    """
-    Creates a simple tight-binding system.
-    """
-=======
 def tb_model():
->>>>>>> 495fdccb
     t1, t2 = (0.2, 0.3)
 
     model = tbmodels.Model(
@@ -46,15 +39,11 @@
 
 @pytest.fixture
 def tb_surface():
-<<<<<<< HEAD
     """
     Creates a simple 2D surface in 3D space.
     """
     return lambda s, t: [s, t, 0]
-=======
-    return lambda s, t: [s, t, 0]
 
 @pytest.fixture
 def tb_line():
-    return lambda t: [0.3, t, 0]
->>>>>>> 495fdccb
+    return lambda t: [0.3, t, 0]