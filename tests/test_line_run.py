"""Tests for line calculations."""
# pylint: disable=unused-wildcard-import,redefined-outer-name

import os
import json
import tempfile

import z2pack
import pytest
import numpy as np

<<<<<<< HEAD
=======
import z2pack
from z2pack._utils import _get_max_move

>>>>>>> 495fdccb
from hm_systems import *
from tb_systems import *


def normalize_convergence_report(report):
    """
    Converts values in convergence report from np.bool_ to bool.
    """
    return {key: bool(val) for key, val in report.items()}


def test_trivial_run(simple_system, simple_line, compare_equal):
    """Test simple line run."""
    result = z2pack.line.run(system=simple_system, line=simple_line)
    assert result.wcc == [0, 0]
    assert result.gap_pos == 0.5
    assert result.gap_size == 1
    assert result.ctrl_states['StepCounter'] == 10
    assert result.ctrl_states['PosCheck'] == dict(max_move=0, last_wcc=[0, 0])
    compare_equal(normalize_convergence_report(result.convergence_report))


def test_weyl(weyl_system, weyl_line, compare_data):
    """Test line run for Weyl system."""
    result = z2pack.line.run(system=weyl_system, line=weyl_line)
    compare_data(lambda r1, r2: all(np.isclose(r1, r1).flatten()), result.wcc)

<<<<<<< HEAD
=======
def test_tb(compare_wcc, compare_equal, pos_tol, tb_system, tb_line):
    result = z2pack.line.run(
        system=tb_system,
        line=tb_line,
        pos_tol=pos_tol
    )
    compare_wcc(result.wcc)
    compare_equal(result.convergence_report, tag='_report')

def test_tb_convention(compare_wcc, compare_equal, pos_tol, tb_system, tb_model, tb_line):
    result1 = z2pack.line.run(
        system=tb_system,
        line=tb_line,
        pos_tol=pos_tol
    )
    tb_system_convention1 = z2pack.hm.System(
        hamilton=lambda k: tb_model.hamilton(k, convention=1),
        convention=1
    )
    result2 = z2pack.line.run(
        system=tb_system_convention1,
        line=tb_line,
        pos_tol=pos_tol
    )
    assert _get_max_move(result1.wcc, result2.wcc) < 1e-8
>>>>>>> 495fdccb

def test_no_pos_tol(simple_system, simple_line, compare_equal):
    """Test simple line run without pos_tol check."""
    result = z2pack.line.run(
        system=simple_system, line=simple_line, pos_tol=None
    )
    assert result.wcc == [0, 0]
    assert result.gap_pos == 0.5
    assert result.gap_size == 1
    assert result.ctrl_states['StepCounter'] == 8
    with pytest.raises(KeyError):
        result.ctrl_states['PosCheck']  # pylint: disable=pointless-statement
    compare_equal(normalize_convergence_report(result.convergence_report))


def test_pos_tol(weyl_system, weyl_line, pos_tol, compare_equal):
    """Test simple line run with different pos_tol values."""
    result = z2pack.line.run(
        system=weyl_system, line=weyl_line, pos_tol=pos_tol
    )
    compare_equal(result.ctrl_states['StepCounter'])
    compare_equal(
        normalize_convergence_report(result.convergence_report), tag='_report'
    )


def test_iterator(simple_system, simple_line, compare_equal):
    """Test simple line run with special iterator value."""
    result = z2pack.line.run(
        system=simple_system, line=simple_line, iterator=[5, 7, 9]
    )
    assert result.ctrl_states['StepCounter'] == 7
    compare_equal(normalize_convergence_report(result.convergence_report))


def test_iterator_2(weyl_system, compare_equal):
    """Test simple line run with special iterator value."""
    result = z2pack.line.run(
        system=weyl_system,
        line=weyl_line(0.1),
        iterator=[4, 12, 21],
        pos_tol=1e-12
    )
    assert result.ctrl_states['StepCounter'] == 21
    compare_equal(normalize_convergence_report(result.convergence_report))


def test_iterator_3(simple_system, simple_line, compare_equal):
    """
    Test simple line run with special iterator value and no pos_tol check.
    """
    result = z2pack.line.run(
        system=simple_system,
        line=simple_line,
        iterator=[4, 12, 21],
        pos_tol=None
    )
    assert result.ctrl_states['StepCounter'] == 4
    compare_equal(normalize_convergence_report(result.convergence_report))


def assert_res_equal(result1, result2):
    """
    Check that two line results are equal.
    """
    assert result1.wcc == result2.wcc
    assert result1.gap_pos == result2.gap_pos
    assert result1.gap_size == result2.gap_size
    assert result1.ctrl_states.keys() == result2.ctrl_states.keys()
    for key in result1.ctrl_states:
        assert result1.ctrl_states[key] == result2.ctrl_states[key]
    assert result1.convergence_report == result2.convergence_report


def test_simple_save(simple_system, simple_line):
    """
    Test saving during a line run.
    """
    temp_file = tempfile.NamedTemporaryFile(delete=False)
    result = z2pack.line.run(
        system=simple_system, line=simple_line, save_file=temp_file.name
    )
    result2 = z2pack.io.load(temp_file.name, serializer=json)
    os.remove(temp_file.name)
    assert_res_equal(result, result2)


def test_weyl_save(weyl_system, weyl_line):
    """
    Test saving during a Weyl system line run.
    """
    temp_file = tempfile.NamedTemporaryFile(delete=False)
    result = z2pack.line.run(
        system=weyl_system, line=weyl_line, save_file=temp_file.name
    )
    result2 = z2pack.io.load(temp_file.name, serializer=json)
    os.remove(temp_file.name)
    assert_res_equal(result, result2)


def test_restart(simple_system, simple_line):
    """
    Test restarting from an init_result.
    """
    result = z2pack.line.run(system=simple_system, line=simple_line)
    result2 = z2pack.line.run(
        system=simple_system, line=simple_line, init_result=result
    )
    assert_res_equal(result, result2)


def test_restart_2(weyl_system, weyl_line):
    """
    Test restarting from an init_result with changed pos_tol.
    """
    result1 = z2pack.line.run(system=weyl_system, line=weyl_line)
    result2 = z2pack.line.run(system=weyl_system, line=weyl_line, pos_tol=0.2)
    result2 = z2pack.line.run(
        system=weyl_system, line=weyl_line, init_result=result2
    )
    assert_res_equal(result1, result2)


def test_invalid_restart(simple_system, simple_line):
    """
    Test conflicting 'init_result' and 'load' option.
    """
    result = z2pack.line.run(system=simple_system, line=simple_line)
    with pytest.raises(ValueError):
        z2pack.line.run(
            system=simple_system,
            line=simple_line,
            init_result=result,
            load=True
        )


def test_file_restart(simple_system, simple_line):
    """
    Test restart from a savefile.
    """
    with tempfile.NamedTemporaryFile() as temp_file:
        result1 = z2pack.line.run(
            system=simple_system, line=simple_line, save_file=temp_file.name
        )
        result2 = z2pack.line.run(
            system=simple_system,
            line=simple_line,
            save_file=temp_file.name,
            load=True,
            serializer=json
        )
    assert_res_equal(result1, result2)


def test_load_inexisting(simple_system, simple_line):
    """
    Test that trying to load from an inexisting file raises.
    """
    with pytest.raises(IOError):
        z2pack.line.run(
            system=simple_system,
            line=simple_line,
            save_file='invalid_name',
            load_quiet=False,
            load=True,
            serializer=json
        )


def test_load_no_filename(simple_system, simple_line):
    """
    Test that trying to load without a filename given raises.
    """
    with pytest.raises(ValueError):
        z2pack.line.run(system=simple_system, line=simple_line, load=True)


def test_invalid_line(simple_system):
    """
    Test that using a line that is not connected raises.
    """
    with pytest.raises(ValueError):
        z2pack.line.run(system=simple_system, line=lambda t: [t / 2, 0, 0])


def test_invalid_path(simple_system, simple_line):
    """
    Test that trying from an invalid path raises.
    """
    with pytest.raises(ValueError):
        z2pack.line.run(
            system=simple_system,
            line=simple_line,
            save_file='invalid/path/file.json'
        )<|MERGE_RESOLUTION|>--- conflicted
+++ resolved
@@ -5,16 +5,11 @@
 import json
 import tempfile
 
-import z2pack
 import pytest
 import numpy as np
-
-<<<<<<< HEAD
-=======
 import z2pack
 from z2pack._utils import _get_max_move
 
->>>>>>> 495fdccb
 from hm_systems import *
 from tb_systems import *
 
@@ -42,8 +37,6 @@
     result = z2pack.line.run(system=weyl_system, line=weyl_line)
     compare_data(lambda r1, r2: all(np.isclose(r1, r1).flatten()), result.wcc)
 
-<<<<<<< HEAD
-=======
 def test_tb(compare_wcc, compare_equal, pos_tol, tb_system, tb_line):
     result = z2pack.line.run(
         system=tb_system,
@@ -53,7 +46,7 @@
     compare_wcc(result.wcc)
     compare_equal(result.convergence_report, tag='_report')
 
-def test_tb_convention(compare_wcc, compare_equal, pos_tol, tb_system, tb_model, tb_line):
+def test_tb_convention(pos_tol, tb_system, tb_model, tb_line):
     result1 = z2pack.line.run(
         system=tb_system,
         line=tb_line,
@@ -69,7 +62,6 @@
         pos_tol=pos_tol
     )
     assert _get_max_move(result1.wcc, result2.wcc) < 1e-8
->>>>>>> 495fdccb
 
 def test_no_pos_tol(simple_system, simple_line, compare_equal):
     """Test simple line run without pos_tol check."""
