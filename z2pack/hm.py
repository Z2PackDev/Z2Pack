#!/usr/bin/env python
# -*- coding: utf-8 -*-
"""
This module contains a class for creating Systems which are described by a Hamiltonian matrix (hm), such as k•p models.
"""

import copy

import numpy as np
import scipy.linalg as la
from fsc.export import export

from .system import EigenstateSystem


@export
class System(EigenstateSystem):
    r"""
    This class is used when the system can be explicitly described as a matrix Hamiltonian :math:`\mathcal{H}(\mathbf{k})`.

    :param hamilton: A function taking the wavevector ``k`` (``list`` of length 3) as an input and returning the matrix Hamiltonian.
    :type hamilton: collections.abc.Callable

    :param dim:     Dimension of the system.
    :type dim:      int

    :param pos: Positions of the orbitals w.r.t the reduced unit cell.
        Per default, all orbitals are put at the origin.
    :type pos: list

    :param bands: Specifies either the number of occupied bands (if it is an integer) or which bands should be taken into consideration (if it is a list of indices). If no value is given, half the given bands are considered.
    :type bands: :py:class:`int` or :py:class:`list`

    :param hermitian_tol:   Maximum absolute value in the difference between the Hamiltonian and its hermitian conjugate. Use ``hermitian_tol=None`` to deactivate the test entirely.
    :type hermitian_tol:    float

    :param convention: The convention used for the Hamiltonian, following the `pythtb formalism <http://www.physics.rutgers.edu/pythtb/_downloads/pythtb-formalism.pdf>`_. Convention 1 means that the eigenvalues of :math:`\mathcal{H}(\mathbf{k})` are wave vectors :math:`\left|\psi_{n\mathbf{k}}\right>`. With convention 2, they are the cell-periodic Bloch functions :math:`\left|u_{n\mathbf{k}}\right>`.
    :type convention: int
    """

    def __init__(
<<<<<<< HEAD
        self, hamilton, *, dim=3, pos=None, bands=None, hermitian_tol=1e-6
=======
            self,
            hamilton,
            *,
            dim=3,
            pos=None,
            bands=None,
            hermitian_tol=1e-6,
            convention=2
>>>>>>> 495fdccb
    ):
        self._hamilton = hamilton
        self._hermitian_tol = hermitian_tol
        self._convention = int(convention)
        if self._convention not in {1, 2}:
            raise ValueError("Invalid value '{}' for 'convention', must be either 1 or 2.".format(self._convention))

        size = len(self._hamilton([0] * dim))  # assuming to be square...
        # add one atom for each orbital in the hamiltonian
        if pos is None:
            self._pos = [np.zeros(dim) for _ in range(size)]
        else:
            if len(pos) != size:
                raise ValueError(
                    'The number of positions ({0}) does not match the size of the Hamiltonian ({1}).'.
                    format(len(pos), size)
                )
            self._pos = [np.array(p) for p in pos]
        if bands is None:
            bands = size // 2
        if isinstance(bands, int):
            self._bands = list(range(bands))
        else:
            self._bands = bands

    def get_eig(self, kpt):
        __doc__ = super().__doc__  # pylint: disable=redefined-builtin,no-member,unused-variable
        # create k-points for string
        k_points = kpt[:-1]

        # get eigenvectors corr. to the chosen bands
        eigs = []
        for k in k_points:
            ham = self._hamilton(k)
            if self._hermitian_tol is not None:
                diff = la.norm(ham - ham.conjugate().transpose(), ord=np.inf)
                if diff > self._hermitian_tol:
                    raise ValueError(
                        'The Hamiltonian you used is not hermitian, with the maximum difference between the Hamiltonian and its adjoint being {0}. Use the ``hamilton_tol`` input parameter (in the ``tb.Hamilton`` constructor; currently {1}) to set the sensitivity of this test or turn it off completely (``hamilton_tol=None``).'.
                        format(diff, self._hermitian_tol)
                    )
            eigval, eigvec = la.eigh(ham)
            eigval = np.real(eigval)
            idx = eigval.argsort()

            idx = idx[self._bands]
            idx.sort()
            # take only the lower - energy eigenstates
            eigvec = eigvec[:, idx]

            # cast to complex explicitly to avoid casting error when the phase
            # is complex but the eigenvector itself is not.
            eigs.append(np.array(eigvec, dtype=complex))

        assert len(eigs) == len(kpt) - 1
        for i, k in enumerate(kpt[:-1]):
            if self._convention == 2:
                # normalize phases to get u instead of phi
                for j in range(eigs[i].shape[0]):
                    eigs[i][j, :] *= np.exp(-2j * np.pi * np.dot(k, self._pos[j]))
            eigs[i] = list(eigs[i].T)
        # The last bloch functions are the same as the first.
        eigs.append(copy.deepcopy(eigs[0]))

        return eigs<|MERGE_RESOLUTION|>--- conflicted
+++ resolved
@@ -39,24 +39,23 @@
     """
 
     def __init__(
-<<<<<<< HEAD
-        self, hamilton, *, dim=3, pos=None, bands=None, hermitian_tol=1e-6
-=======
-            self,
-            hamilton,
-            *,
-            dim=3,
-            pos=None,
-            bands=None,
-            hermitian_tol=1e-6,
-            convention=2
->>>>>>> 495fdccb
+        self,
+        hamilton,
+        *,
+        dim=3,
+        pos=None,
+        bands=None,
+        hermitian_tol=1e-6,
+        convention=2
     ):
         self._hamilton = hamilton
         self._hermitian_tol = hermitian_tol
         self._convention = int(convention)
         if self._convention not in {1, 2}:
-            raise ValueError("Invalid value '{}' for 'convention', must be either 1 or 2.".format(self._convention))
+            raise ValueError(
+                "Invalid value '{}' for 'convention', must be either 1 or 2.".
+                format(self._convention)
+            )
 
         size = len(self._hamilton([0] * dim))  # assuming to be square...
         # add one atom for each orbital in the hamiltonian
@@ -110,7 +109,9 @@
             if self._convention == 2:
                 # normalize phases to get u instead of phi
                 for j in range(eigs[i].shape[0]):
-                    eigs[i][j, :] *= np.exp(-2j * np.pi * np.dot(k, self._pos[j]))
+                    eigs[i][j, :] *= np.exp(
+                        -2j * np.pi * np.dot(k, self._pos[j])
+                    )
             eigs[i] = list(eigs[i].T)
         # The last bloch functions are the same as the first.
         eigs.append(copy.deepcopy(eigs[0]))
