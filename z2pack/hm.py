#!/usr/bin/env python
# -*- coding: utf-8 -*-
"""
This module contains a class for creating Systems which are described by a Hamiltonian matrix (hm), such as k•p models.
"""

import copy

import numpy as np
import scipy.linalg as la
from fsc.export import export

from .system import EigenstateSystem


@export
class System(EigenstateSystem):
    r"""
    This class is used when the system can be explicitly described as a matrix Hamiltonian :math:`\mathcal{H}(\mathbf{k})`.

    :param hamilton: A function taking the wavevector ``k`` (``list`` of length 3) as an input and returning the matrix Hamiltonian.
    :type hamilton: collections.abc.Callable

    :param dim:     Dimension of the system.
    :type dim:      int

    :param pos: Positions of the orbitals w.r.t the reduced unit cell.
        Per default, all orbitals are put at the origin.
    :type pos: list

    :param bands: Specifies either the number of occupied bands (if it is an integer) or which bands should be taken into consideration (if it is a list of indices). If no value is given, half the given bands are considered.
    :type bands: :py:class:`int` or :py:class:`list`

    :param hermitian_tol:   Maximum absolute value in the difference between the Hamiltonian and its hermitian conjugate. Use ``hermitian_tol=None`` to deactivate the test entirely.
    :type hermitian_tol:    float

    :param convention: The convention used for the Hamiltonian, following the `pythtb formalism <http://www.physics.rutgers.edu/pythtb/_downloads/pythtb-formalism.pdf>`_. Convention 1 means that the eigenvalues of :math:`\mathcal{H}(\mathbf{k})` are wave vectors :math:`\left|\psi_{n\mathbf{k}}\right>`. With convention 2, they are the cell-periodic Bloch functions :math:`\left|u_{n\mathbf{k}}\right>`.
    :type convention: int
    """

    def __init__(
<<<<<<< HEAD
        self, hamilton, *, dim=3, pos=None, bands=None, hermitian_tol=1e-6
=======
            self,
            hamilton,
            *,
            dim=3,
            pos=None,
            bands=None,
            hermitian_tol=1e-6,
            convention=2
>>>>>>> 495fdccb
    ):
        self._hamilton = hamilton
        self._hermitian_tol = hermitian_tol
        self._convention = int(convention)
        if self._convention not in {1, 2}:
            raise ValueError("Invalid value '{}' for 'convention', must be either 1 or 2.".format(self._convention))

        size = len(self._hamilton([0] * dim))  # assuming to be square...
        # add one atom for each orbital in the hamiltonian
        if pos is None:
            self._pos = [np.zeros(dim) for _ in range(size)]
        else:
            if len(pos) != size:
                raise ValueError(
                    'The number of positions ({0}) does not match the size of the Hamiltonian ({1}).'.
                    format(len(pos), size)
                )
            self._pos = [np.array(p) for p in pos]
        if bands is None:
            bands = size // 2
        if isinstance(bands, int):
            self._bands = list(range(bands))
        else:
            self._bands = bands

    def get_eig(self, kpt):
        __doc__ = super().__doc__  # pylint: disable=redefined-builtin,no-member,unused-variable
        # create k-points for string
        k_points = kpt[:-1]

        # get eigenvectors corr. to the chosen bands
        eigs = []
        for k in k_points:
            ham = self._hamilton(k)
            if self._hermitian_tol is not None:
                diff = la.norm(ham - ham.conjugate().transpose(), ord=np.inf)
                if diff > self._hermitian_tol:
                    raise ValueError(
                        'The Hamiltonian you used is not hermitian, with the maximum difference between the Hamiltonian and its adjoint being {0}. Use the ``hamilton_tol`` input parameter (in the ``tb.Hamilton`` constructor; currently {1}) to set the sensitivity of this test or turn it off completely (``hamilton_tol=None``).'.
                        format(diff, self._hermitian_tol)
                    )
            eigval, eigvec = la.eigh(ham)
            eigval = np.real(eigval)
            idx = eigval.argsort()

            idx = idx[self._bands]
            idx.sort()
            # take only the lower - energy eigenstates
            eigvec = eigvec[:, idx]

            # cast to complex explicitly to avoid casting error when the phase
            # is complex but the eigenvector itself is not.
            eigs.append(np.array(eigvec, dtype=complex))

        assert len(eigs) == len(kpt) - 1
        for i, k in enumerate(kpt[:-1]):
            if self._convention == 2:
                # normalize phases to get u instead of phi
                for j in range(eigs[i].shape[0]):
                    eigs[i][j, :] *= np.exp(-2j * np.pi * np.dot(k, self._pos[j]))
            eigs[i] = list(eigs[i].T)
        # The last bloch functions are the same as the first.
        eigs.append(copy.deepcopy(eigs[0]))

        return eigs<|MERGE_RESOLUTION|>--- conflicted
+++ resolved
@@ -39,9 +39,6 @@
     """
 
     def __init__(
-<<<<<<< HEAD
-        self, hamilton, *, dim=3, pos=None, bands=None, hermitian_tol=1e-6
-=======
             self,
             hamilton,
             *,
@@ -50,7 +47,6 @@
             bands=None,
             hermitian_tol=1e-6,
             convention=2
->>>>>>> 495fdccb
     ):
         self._hamilton = hamilton
         self._hermitian_tol = hermitian_tol
