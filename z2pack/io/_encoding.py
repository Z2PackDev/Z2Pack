--- conflicted
+++ resolved
@@ -217,28 +217,20 @@
 
 
 def decode_overlap_line_data(obj):
-<<<<<<< HEAD
+    """
+    Decodes a dict into a OverlapLineData instance.
+    """
     return OverlapLineData(obj['overlaps'], obj.get('dmn', None))
 
 
 def decode_eigenstate_line_data(obj):
+    """
+    Decodes a dict into a EigenstateLineData instance.
+    """
     return EigenstateLineData(
         obj['eigenstates'],
         obj.get('symm_eigvals', None), obj.get('symm_eigvecs', None)
     )
-=======
-    """
-    Decodes a dict into a OverlapLineData instance.
-    """
-    return OverlapLineData(obj['overlaps'])
-
-
-def decode_eigenstate_line_data(obj):
-    """
-    Decodes a dict into a EigenstateLineData instance.
-    """
-    return EigenstateLineData(obj['eigenstates'])
->>>>>>> 01f8b16f
 
 
 def decode_complex(obj):
