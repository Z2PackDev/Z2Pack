--- conflicted
+++ resolved
@@ -27,16 +27,9 @@
     def __init__(self, tb_model, **kwargs):
         super().__init__(
             hamilton=tb_model.hamilton,
-<<<<<<< HEAD
-            **ChainMap(
-                kwargs,
-                dict(pos=copy.deepcopy(tb_model.pos), bands=tb_model.occ)
-            )
-=======
             convention=2,
             **ChainMap(kwargs, dict(
                 pos=copy.deepcopy(tb_model.pos),
                 bands=tb_model.occ
             ))
->>>>>>> 495fdccb
         )